--- conflicted
+++ resolved
@@ -23,93 +23,44 @@
         options: --health-cmd="mysqladmin ping -h localhost" --health-interval=10s --health-timeout=5s --health-retries=5
 
     steps:
-<<<<<<< HEAD
-      - uses: actions/checkout@v4
+    - uses: actions/checkout@v4
 
       - name: Setup PHP
         uses: shivammathur/setup-php@v2
         with:
           php-version: "8.2"
-          extensions: mbstring, xml, ctype, iconv, intl, pdo_mysql, dom, filter, gd, json, pdo, phar, tokenizer, xmlwriter, zip, curl, fileinfo, openssl, bcmath
+          extensions: mbstring, xml, ctype, iconv, intl, pdo_mysql, dom, filter, gd, iconv, json, mbstring, pdo, pdo_mysql, phar, tokenizer, xml, xmlwriter, zip, curl, fileinfo, openssl
           coverage: xdebug
 
-      - name: Setup Node.js
-        uses: actions/setup-node@v4
-        with:
-          node-version: "18"
-          cache: "npm"
-
-      - name: Get composer cache directory
-        id: composer-cache
-        run: echo "dir=$(composer config cache-files-dir)" >> $GITHUB_OUTPUT
-
-      - name: Cache composer dependencies
-        uses: actions/cache@v3
-        with:
-          path: ${{ steps.composer-cache.outputs.dir }}
-          key: ${{ runner.os }}-composer-${{ hashFiles('**/composer.lock') }}
-          restore-keys: ${{ runner.os }}-composer-
+    - name: Setup Node.js
+      uses: actions/setup-node@v4
+      with:
+        node-version: "18"
+        cache: "npm"
 
       - name: Copy .env
         run: php -r "file_exists('.env') || copy('.env.example', '.env');"
 
-      - name: Install Dependencies
-        run: composer install -q --no-ansi --no-interaction --no-scripts --no-progress --prefer-dist
+    - name: Install Dependencies
+      run: composer install -q --no-ansi --no-interaction --no-scripts --no-progress --prefer-dist
 
-      - name: Install NPM Dependencies
-        run: npm ci
+    - name: Install NPM Dependencies
+      run: npm ci
 
-      - name: Generate key
-        run: php artisan key:generate
+    - name: Generate key
+      run: php artisan key:generate
 
       - name: Directory Permissions
-        run: chmod -R 755 storage bootstrap/cache
+        run: chmod -R 777 storage bootstrap/cache
 
-      - name: Configure Database for Testing
+      - name: Create Database
         run: |
-          php artisan config:clear
-          php artisan cache:clear
-          echo "DB_CONNECTION=mysql" >> .env
-          echo "DB_HOST=127.0.0.1" >> .env
-          echo "DB_PORT=3306" >> .env
-          echo "DB_DATABASE=demo_ximopet" >> .env
-          echo "DB_USERNAME=root" >> .env
-          echo "DB_PASSWORD=root" >> .env
-          echo "APP_ENV=testing" >> .env
+          mysql -u root -ppassword -e "CREATE DATABASE IF NOT EXISTS demo51_test;"
+          mysql -u root -ppassword -e "GRANT ALL PRIVILEGES ON demo51_test.* TO 'root'@'localhost';"
+          mysql -u root -ppassword -e "FLUSH PRIVILEGES;"
 
-      - name: Wait for MySQL to be ready
-        run: |
-          for i in {1..30}; do
-            if mysqladmin ping -h 127.0.0.1 -P 3306 -u root -proot --silent; then
-              echo "MySQL is ready!"
-              break
-            fi
-            echo "Waiting for MySQL... (attempt $i)"
-            sleep 2
-          done
-
-      - name: Verify Database Connection
-        run: |
-          mysql -u root -proot -h 127.0.0.1 -P 3306 -e "SHOW DATABASES;"
-          mysql -u root -proot -h 127.0.0.1 -P 3306 -e "SELECT 1;"
-
-      - name: Create Test Database
-        run: |
-          mysql -u root -proot -h 127.0.0.1 -P 3306 -e "CREATE DATABASE IF NOT EXISTS demo51_test;"
-          mysql -u root -proot -h 127.0.0.1 -P 3306 -e "GRANT ALL PRIVILEGES ON demo51_test.* TO 'root'@'%';"
-          mysql -u root -proot -h 127.0.0.1 -P 3306 -e "FLUSH PRIVILEGES;"
-
-      - name: Test Laravel Database Connection
-        run: php artisan tinker --execute="DB::connection()->getPdo();"
-
-      - name: Run Migrations
-        run: php artisan migrate --force
-
-      - name: Seed Database (if needed)
-        run: |
-          if [ -f "database/seeders/DatabaseSeeder.php" ]; then
-            php artisan db:seed --force
-          fi
+    - name: Run Migrations
+      run: php artisan migrate --force
 
       - name: Run Tests
         run: php artisan test --coverage-clover=coverage.xml
@@ -120,155 +71,12 @@
           file: ./coverage.xml
           flags: unittests
           name: codecov-umbrella
-          fail_ci_if_error: false
-=======
-    - uses: actions/checkout@v4
-
-    - name: Setup PHP
-      uses: shivammathur/setup-php@v2
-      with:
-        php-version: "8.2"
-        extensions: mbstring, xml, ctype, iconv, intl, pdo_mysql, dom, filter, gd, json, pdo, phar, tokenizer, xmlwriter, zip, curl, fileinfo, openssl, bcmath
-        coverage: xdebug
-
-    - name: Setup Node.js
-      uses: actions/setup-node@v4
-      with:
-        node-version: "18"
-        cache: "npm"
-
-    - name: Get composer cache directory
-      id: composer-cache
-      run: echo "dir=$(composer config cache-files-dir)" >> $GITHUB_OUTPUT
-
-    - name: Cache composer dependencies
-      uses: actions/cache@v3
-      with:
-        path: ${{ steps.composer-cache.outputs.dir }}
-        key: ${{ runner.os }}-composer-${{ hashFiles('**/composer.lock') }}
-        restore-keys: ${{ runner.os }}-composer-
-
-    - name: Copy .env
-      run: php -r "file_exists('.env') || copy('.env.example', '.env');"
-
-    - name: Install Dependencies
-      run: composer install -q --no-ansi --no-interaction --no-scripts --no-progress --prefer-dist
-
-    - name: Install NPM Dependencies
-      run: npm ci
-
-    - name: Generate key
-      run: php artisan key:generate
-
-    - name: Directory Permissions
-      run: chmod -R 755 storage bootstrap/cache
-
-    - name: Configure Database for Testing
-      run: |
-        php artisan config:clear
-        php artisan cache:clear
-        echo "DB_CONNECTION=mysql" >> .env
-        echo "DB_HOST=127.0.0.1" >> .env
-        echo "DB_PORT=3306" >> .env
-        echo "DB_DATABASE=demo_ximopet" >> .env
-        echo "DB_USERNAME=root" >> .env
-        echo "DB_PASSWORD=root" >> .env
-        echo "APP_ENV=testing" >> .env
-
-    - name: Wait for MySQL to be ready
-      run: |
-        for i in {1..30}; do
-          if mysqladmin ping -h 127.0.0.1 -P 3306 -u root -proot --silent; then
-            echo "MySQL is ready!"
-            break
-          fi
-          echo "Waiting for MySQL... (attempt $i)"
-          sleep 2
-        done
-
-    - name: Verify Database Connection
-      run: |
-        mysql -u root -proot -h 127.0.0.1 -P 3306 -e "SHOW DATABASES;"
-        mysql -u root -proot -h 127.0.0.1 -P 3306 -e "SELECT 1;"
-
-    - name: Create Test Database
-      run: |
-        mysql -u root -proot -h 127.0.0.1 -P 3306 -e "CREATE DATABASE IF NOT EXISTS demo51_test;"
-        mysql -u root -proot -h 127.0.0.1 -P 3306 -e "GRANT ALL PRIVILEGES ON demo51_test.* TO 'root'@'%';"
-        mysql -u root -proot -h 127.0.0.1 -P 3306 -e "FLUSH PRIVILEGES;"
-
-    - name: Test Laravel Database Connection
-      run: php artisan tinker --execute="DB::connection()->getPdo();"
-
-    - name: Run Migrations
-      run: php artisan migrate --force
-
-    - name: Seed Database (if needed)
-      run: |
-        if [ -f "database/seeders/DatabaseSeeder.php" ]; then
-          php artisan db:seed --force
-        fi
-
-    - name: Run Tests
-      run: php artisan test --coverage-clover=coverage.xml
-
-    - name: Upload coverage to Codecov
-      uses: codecov/codecov-action@v3
-      with:
-        file: ./coverage.xml
-        flags: unittests
-        name: codecov-umbrella
-        fail_ci_if_error: false
->>>>>>> 15d6379c
+          fail_ci_if_error: true
 
   lint:
     runs-on: ubuntu-latest
     
     steps:
-<<<<<<< HEAD
-      - uses: actions/checkout@v4
-
-      - name: Setup PHP
-        uses: shivammathur/setup-php@v2
-        with:
-          php-version: "8.2"
-
-      - name: Cache composer dependencies
-        uses: actions/cache@v3
-        with:
-          path: ~/.composer/cache
-          key: ${{ runner.os }}-composer-${{ hashFiles('**/composer.lock') }}
-          restore-keys: ${{ runner.os }}-composer-
-
-      - name: Install Dependencies
-        run: composer install -q --no-ansi --no-interaction --no-scripts --no-progress --prefer-dist
-
-      - name: Check if PHP CS Fixer exists
-        id: check-cs-fixer
-        run: |
-          if [ -f "vendor/bin/php-cs-fixer" ]; then
-            echo "exists=true" >> $GITHUB_OUTPUT
-          else
-            echo "exists=false" >> $GITHUB_OUTPUT
-          fi
-
-      - name: Run PHP CS Fixer
-        if: steps.check-cs-fixer.outputs.exists == 'true'
-        run: vendor/bin/php-cs-fixer fix --dry-run --diff
-
-      - name: Check if PHPStan exists
-        id: check-phpstan
-        run: |
-          if [ -f "vendor/bin/phpstan" ]; then
-            echo "exists=true" >> $GITHUB_OUTPUT
-          else
-            echo "exists=false" >> $GITHUB_OUTPUT
-          fi
-
-      - name: Run PHPStan
-        if: steps.check-phpstan.outputs.exists == 'true'
-        run: vendor/bin/phpstan analyse
-=======
     - uses: actions/checkout@v4
 
     - name: Setup PHP
@@ -276,42 +84,14 @@
       with:
         php-version: "8.2"
 
-    - name: Cache composer dependencies
-      uses: actions/cache@v3
-      with:
-        path: ~/.composer/cache
-        key: ${{ runner.os }}-composer-${{ hashFiles('**/composer.lock') }}
-        restore-keys: ${{ runner.os }}-composer-
+      - name: Install Dependencies
+        run: composer install -q --no-ansi --no-interaction --no-scripts --no-progress --prefer-dist
 
-    - name: Install Dependencies
-      run: composer install -q --no-ansi --no-interaction --no-scripts --no-progress --prefer-dist
+      - name: Run PHP CS Fixer
+        run: vendor/bin/php-cs-fixer fix --dry-run --diff
 
-    - name: Check if PHP CS Fixer exists
-      id: check-cs-fixer
-      run: |
-        if [ -f "vendor/bin/php-cs-fixer" ]; then
-          echo "exists=true" >> $GITHUB_OUTPUT
-        else
-          echo "exists=false" >> $GITHUB_OUTPUT
-        fi
-
-    - name: Run PHP CS Fixer
-      if: steps.check-cs-fixer.outputs.exists == 'true'
-      run: vendor/bin/php-cs-fixer fix --dry-run --diff
-
-    - name: Check if PHPStan exists
-      id: check-phpstan
-      run: |
-        if [ -f "vendor/bin/phpstan" ]; then
-          echo "exists=true" >> $GITHUB_OUTPUT
-        else
-          echo "exists=false" >> $GITHUB_OUTPUT
-        fi
-
-    - name: Run PHPStan
-      if: steps.check-phpstan.outputs.exists == 'true'
-      run: vendor/bin/phpstan analyse
->>>>>>> 15d6379c
+      - name: Run PHPStan
+        run: vendor/bin/phpstan analyse
 
   security:
     runs-on: ubuntu-latest
@@ -327,39 +107,8 @@
     - name: Install Dependencies
       run: composer install -q --no-ansi --no-interaction --no-scripts --no-progress --prefer-dist
 
-    - name: Run Composer Audit
-      run: composer audit --format=plain
-
-<<<<<<< HEAD
-      - name: Run Composer Audit
-        run: composer audit --format=plain
-
-      - name: Check if Security Checker exists
-        id: check-security-checker
-        run: |
-          if [ -f "vendor/bin/security-checker" ]; then
-            echo "exists=true" >> $GITHUB_OUTPUT
-          else
-            echo "exists=false" >> $GITHUB_OUTPUT
-          fi
-
-      - name: Run Security Checker
-        if: steps.check-security-checker.outputs.exists == 'true'
+      - name: Run Security Check
         run: vendor/bin/security-checker security:check composer.lock
-=======
-    - name: Check if Security Checker exists
-      id: check-security-checker
-      run: |
-        if [ -f "vendor/bin/security-checker" ]; then
-          echo "exists=true" >> $GITHUB_OUTPUT
-        else
-          echo "exists=false" >> $GITHUB_OUTPUT
-        fi
-
-    - name: Run Security Checker
-      if: steps.check-security-checker.outputs.exists == 'true'
-      run: vendor/bin/security-checker security:check composer.lock
->>>>>>> 15d6379c
 
   build:
     needs: [test, lint, security]

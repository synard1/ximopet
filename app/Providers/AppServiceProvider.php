--- conflicted
+++ resolved
@@ -64,14 +64,12 @@
 
         // Force Sanctum to use our custom PersonalAccessToken model
         Sanctum::usePersonalAccessTokenModel(PersonalAccessToken::class);
-<<<<<<< HEAD
 
         // Only load Pulse and Telescope migrations in local/dev
         if (app()->environment(['local', 'development', 'dev', 'testing'])) {
             $this->loadMigrationsFrom(database_path('migrations/pulse'));
             $this->loadMigrationsFrom(database_path('migrations/telescope'));
         }
-=======
->>>>>>> 4b08a754
+
     }
 }
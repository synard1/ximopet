<?php

namespace App\Livewire\Permission;

use Illuminate\Database\Eloquent\Collection;
use Illuminate\Support\Str;
use Livewire\Component;
use App\Models\Permission;
use App\Models\Role;
use App\Models\User; // Ensure User model is imported
use Illuminate\Support\Facades\DB;
use Illuminate\Support\Facades\Log;
use App\Services\RoleBackupService;
use Spatie\ResponseCache\Facades\ResponseCache;
use Illuminate\Support\Facades\Auth;


class RoleModal extends Component
{
    public $name;
    public $checked_permissions;
    public $check_all;

    public Role $role;
    public Collection $permissions;
    protected $roleBackupService;

    protected $rules = [
        'name' => 'required|string',
    ];

    protected $listeners = [
        'modal.show.role_name' => 'mountRole',
        'submitRole' => 'submit',
        'delete_role' => 'delete'
    ];

    public function boot(RoleBackupService $roleBackupService)
    {
        $this->roleBackupService = $roleBackupService;
    }

    public function mountRole($role_name = '')
    {
        if (empty($role_name)) {
            // Create new
            $this->role = new Role;
            $this->name = '';
            $this->checked_permissions = [];
            return;
        }

        // Get the role by name.
        $companyId = Auth::user()->company_id;
        $role = Role::where('name', $role_name)
            ->where(function ($q) use ($companyId) {
                $q->whereNull('company_id');
                if (!is_null($companyId)) {
                    $q->orWhere('company_id', $companyId);
                }
            })->first();
        if (is_null($role)) {
            $this->dispatch('error', 'The selected role [' . $role_name . '] is not found');
            return;
        }

        $this->role = $role;

        // Set the name and checked permissions properties to the role's values.
        $this->name = $this->role->name;
        $this->checked_permissions = $this->role->permissions->pluck('name')->toArray();
    }

    public function mount()
    {
<<<<<<< HEAD
        // Check if the user is an Admin
        if (Auth::user()->hasRole('Administrator')) {
            // Get only the permissions that the current user has
            // $this->permissions = Permission::whereIn('id', function($query) {
            //     $query->select('permission_id')
            //         ->from('model_has_permissions')
            //         ->where('model_type', User::class)
            //         ->where('model_id', auth()->id())
            //         ->where('name', 'like','%access%');
            // })->get();

            // Get only the access permissions
            $this->permissions = Permission::where('name', 'like', '%access%')->get();
=======
        if (Auth::user()->hasRole('Administrator')) {
            // Limit permissions to those allowed for this company
            $companyPermIds = Auth::user()->company?->allowedPermissions()->pluck('permissions.id');
            $queryPerm = Permission::query();
            if ($companyPermIds && $companyPermIds->isNotEmpty()) {
                $queryPerm->whereIn('id', $companyPermIds);
            }
            $this->permissions = $queryPerm->where('name', 'like', '%access%')->get();
>>>>>>> 9aa099ed
        } else {
            // For other roles (like SuperAdmin), get all permissions
            $this->permissions = Permission::where('name', 'like', '%access%')->get();
        }

        // dump($this->permissions);

        // If the Admin does not have access, hide all permissions
        if (!$this->permissions->isNotEmpty()) {
            $this->permissions = collect(); // Set to empty collection
        }

        // Set the checked permissions property to an empty array
        $this->checked_permissions = [];
    }

    public function render()
    {
        // Define main groups and their keywords
        $main_groups = [
            'Master Data' => ['master data'],
            'Purchasing' => ['purchasing', 'purchasing', 'purchase'],
            'Management' => ['management', 'manage'],
            'Usage' => ['usage', 'use'],
            'Mutation' => ['mutation', 'mutasi'],
            'Report' => ['report'],
        ];

        $permissions_by_main_group = [];
        $other_permissions = [];

        foreach ($this->permissions ?? [] as $permission) {
            $ability = Str::after($permission->name, ' ');
            $grouped = false;
            foreach ($main_groups as $group => $keywords) {
                foreach ($keywords as $keyword) {
                    if (Str::contains(Str::lower($ability), $keyword)) {
                        $query = Permission::where('name', 'like', "%{$ability}%");
                        if (!Auth::user()->hasRole('SuperAdmin')) {
                            $query->where('name', '!=', $permission->name);
                        }
                        $permissions = $query->get();
                        $ordered_permissions = collect(['read', 'create', 'update', 'delete', 'access'])
                            ->map(fn($action) => $permissions->firstWhere('name', "$action $ability"))
                            ->filter()
                            ->values();
                        if ($ordered_permissions->isNotEmpty()) {
                            $permissions_by_main_group[$group][$ability] = $ordered_permissions->all();
                        }
                        $grouped = true;
                        break 2;
                    }
                }
            }
            if (!$grouped) {
                $other_permissions[] = $permission;
            }
        }

        // Group remaining permissions under 'Other'
        foreach ($other_permissions as $permission) {
            $ability = Str::after($permission->name, ' ');
            $query = Permission::where('name', 'like', "%{$ability}%");
            if (!Auth::user()->hasRole('SuperAdmin')) {
                $query->where('name', '!=', $permission->name);
            }
            $permissions = $query->get();
            $ordered_permissions = collect(['read', 'create', 'update', 'delete', 'access'])
                ->map(fn($action) => $permissions->firstWhere('name', "$action $ability"))
                ->filter()
                ->values();
            if ($ordered_permissions->isNotEmpty()) {
                $permissions_by_main_group['Other'][$ability] = $ordered_permissions->all();
            }
        }

        return view('livewire.permission.role-modal', ['permissions_by_main_group' => $permissions_by_main_group]);
    }

    public function submit()
    {
        $this->validate();

        // dd($this->all());

        try {
            DB::beginTransaction();

            $this->role->name = $this->name;
            // Ensure company_id is set for non-global roles
            if (is_null($this->role->company_id)) {
                $this->role->company_id = Auth::user()->company_id;
            }
            if ($this->role->isDirty()) {
                $this->role->save();
            }

            $new_access = []; // Initialize array for permissions containing 'access'
            foreach ($this->checked_permissions as $permission) {
                if (Str::contains(strtolower($permission), 'access')) {
                    $new_access[] = $permission;
                }
            }

            // Sync the role's permissions
            $this->role->syncPermissions($this->checked_permissions);

            // Get Administrator role and users
            $administratorRole = Role::findByName('Administrator');
            $administrators = User::role('Administrator')->get();

            // Give permissions to all Administrators
            foreach ($administrators as $user) {
                $user->givePermissionTo($new_access);
            }

            // Clear the response cache
            ResponseCache::clear();
            DB::commit();

            // Create backup after successful update
            try {
                Log::info('Creating backup after role update', [
                    'role_id' => $this->role->id,
                    'role_name' => $this->role->name,
                    'permissions' => $this->checked_permissions
                ]);
                $this->roleBackupService->createBackup('role_updated');
            } catch (\Exception $e) {
                Log::error('Backup creation failed after role update', [
                    'role_id' => $this->role->id,
                    'error' => $e->getMessage()
                ]);
                // Don't throw the error, just log it
            }

            $this->dispatch('success', 'Role updated successfully!');
        } catch (\Exception $e) {
            DB::rollBack();
            Log::error('Failed to update role', [
                'role_id' => $this->role->id ?? null,
                'error' => $e->getMessage()
            ]);
            $this->dispatch('error', 'Failed to update role: ' . $e->getMessage());
        }
    }

    public function checkAll()
    {
        // dump('check all');
        // If the check_all property is true, set the checked permissions property to all of the permissions.
        if ($this->check_all) {
            $new_permissions = [];

            foreach ($this->permissions ?? [] as $permission) {
                $ability = Str::after($permission->name, ' ');

                $relatedPermissions = Permission::where('name', 'like', '%' . $ability . '%')
                    ->where('name', '!=', $permission->name)
                    ->pluck('name') // Use pluck to get only the 'name' values
                    ->toArray();   // Convert the collection to an array

                // Merge the related permissions into the $new_permissions array
                $new_permissions = array_merge($new_permissions, $relatedPermissions);
            }
            $new_permissions = array_unique($new_permissions);

            // $this->checked_permissions = $this->permissions->pluck('name');
            $this->checked_permissions = $new_permissions;
        } else {
            // Otherwise, set the checked permissions property to an empty array.
            $this->checked_permissions = [];
        }
    }

    public function delete($name)
    {
        try {
            DB::beginTransaction();

            $role = Role::where('name', $name)->first();

            if (!is_null($role)) {
                Log::info('Deleting role', [
                    'role_id' => $role->id,
                    'role_name' => $role->name
                ]);

                $role->delete();
                DB::commit();

                // Create backup after successful deletion
                try {
                    $this->roleBackupService->createBackup('role_deleted');
                } catch (\Exception $e) {
                    Log::error('Backup creation failed after role deletion', [
                        'role_id' => $role->id,
                        'error' => $e->getMessage()
                    ]);
                }

                $this->dispatch('success', 'Role deleted successfully');
            } else {
                Log::warning('Attempted to delete non-existent role', ['name' => $name]);
                $this->dispatch('error', 'Role not found');
            }
        } catch (\Exception $e) {
            DB::rollBack();
            Log::error('Failed to delete role', [
                'error' => $e->getMessage(),
                'role_name' => $name
            ]);
            $this->dispatch('error', 'Failed to delete role. Please try again.');
        }
    }

    public function hydrate()
    {
        $this->resetErrorBag();
        $this->resetValidation();
    }
}<|MERGE_RESOLUTION|>--- conflicted
+++ resolved
@@ -73,21 +73,6 @@
 
     public function mount()
     {
-<<<<<<< HEAD
-        // Check if the user is an Admin
-        if (Auth::user()->hasRole('Administrator')) {
-            // Get only the permissions that the current user has
-            // $this->permissions = Permission::whereIn('id', function($query) {
-            //     $query->select('permission_id')
-            //         ->from('model_has_permissions')
-            //         ->where('model_type', User::class)
-            //         ->where('model_id', auth()->id())
-            //         ->where('name', 'like','%access%');
-            // })->get();
-
-            // Get only the access permissions
-            $this->permissions = Permission::where('name', 'like', '%access%')->get();
-=======
         if (Auth::user()->hasRole('Administrator')) {
             // Limit permissions to those allowed for this company
             $companyPermIds = Auth::user()->company?->allowedPermissions()->pluck('permissions.id');
@@ -96,7 +81,6 @@
                 $queryPerm->whereIn('id', $companyPermIds);
             }
             $this->permissions = $queryPerm->where('name', 'like', '%access%')->get();
->>>>>>> 9aa099ed
         } else {
             // For other roles (like SuperAdmin), get all permissions
             $this->permissions = Permission::where('name', 'like', '%access%')->get();
